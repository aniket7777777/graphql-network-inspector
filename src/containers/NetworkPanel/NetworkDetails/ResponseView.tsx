import { useMemo } from "react"
import * as safeJson from "../../../helpers/safeJson"
import { JsonView } from "../../../components/JsonView"
import { CopyButton } from "../../../components/CopyButton"

interface IResponseViewProps {
<<<<<<< HEAD
  response?: string;
  collapsed?: number;
}

export const ResponseView = (props: IResponseViewProps) => {
  const { response, collapsed } = props;
=======
  response?: string
}

export const ResponseView = (props: IResponseViewProps) => {
  const { response } = props
>>>>>>> 328f57f3
  const { formattedJson, parsedResponse } = useMemo(() => {
    const parsedResponse = safeJson.parse(response) || {}
    return {
      formattedJson: safeJson.stringify(parsedResponse, undefined, 2),
      parsedResponse,
    }
  }, [response])

  return (
    <div className="relative p-4">
      <CopyButton
        textToCopy={formattedJson}
        className="absolute right-3 top-3 z-10"
      />
      <JsonView src={parsedResponse} collapsed={collapsed} />
    </div>
  )
}<|MERGE_RESOLUTION|>--- conflicted
+++ resolved
@@ -4,20 +4,12 @@
 import { CopyButton } from "../../../components/CopyButton"
 
 interface IResponseViewProps {
-<<<<<<< HEAD
-  response?: string;
-  collapsed?: number;
+  response?: string
+  collapsed?: number
 }
 
 export const ResponseView = (props: IResponseViewProps) => {
-  const { response, collapsed } = props;
-=======
-  response?: string
-}
-
-export const ResponseView = (props: IResponseViewProps) => {
-  const { response } = props
->>>>>>> 328f57f3
+  const { response, collapsed } = props
   const { formattedJson, parsedResponse } = useMemo(() => {
     const parsedResponse = safeJson.parse(response) || {}
     return {
